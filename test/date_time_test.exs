--- conflicted
+++ resolved
@@ -86,7 +86,6 @@
     assert to_erl(%SomethingThatContainsDateTime{}) == {{2015, 1, 1}, {1, 1, 1}}
   end
 
-<<<<<<< HEAD
   test "before? returns true when the first is before the second" do
     first = from_erl!({{2015, 1, 1}, {12, 0, 0}}, "Etc/UTC", 0)
     second = from_erl!({{2015, 1, 1}, {12, 0, 0}}, "Etc/UTC", 1)
@@ -137,9 +136,9 @@
     first = from_erl!({{2015, 1, 1}, {12, 0, 0}}, "Etc/UTC", 0)
     second = from_erl!({{2015, 1, 1}, {12, 0, 0}}, "Etc/UTC", 0)
     assert after?(first, second) == false
-=======
+  end
+
   test "diff works for anything that contains a date time" do
     assert diff(%SomethingThatContainsDateTime{}, from_erl!({{2015, 6, 30}, {23, 59, 60}}, "Etc/UTC")) == {:ok, -15634739, 0, :before}
->>>>>>> 1ad456ae
   end
 end