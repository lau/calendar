defprotocol Calendar.ContainsDateTime do
  @doc """
  Returns a Calendar.DateTime struct for the provided data
  """
  def dt_struct(data)
end

defmodule Calendar.DateTime do
  @moduledoc """
  DateTime provides a struct which represents a certain time and date in a
  certain time zone.

  The functions in this module can be used to create and transform
  DateTime structs.
  """
  alias Calendar.TimeZoneData
  require Calendar.Date
  require Calendar.Time

  @doc """
  Like DateTime.now!("Etc/UTC")
  """
  def now_utc do
    DateTime.utc_now
  end

  @doc """
  Takes a timezone name and returns a DateTime with the current time in
  that timezone. Timezone names must be in the TZ data format.

  Raises in case of an incorrect time zone name.

  ## Examples

      iex > Calendar.DateTime.now! "UTC"
      %DateTime{zone_abbr: "UTC", day: 15, hour: 2,
       minute: 39, month: 10, second: 53, std_offset: 0, time_zone: "UTC", utc_offset: 0,
       year: 2014}

      iex > Calendar.DateTime.now! "Europe/Copenhagen"
      %DateTime{zone_abbr: "CEST", day: 15, hour: 4,
       minute: 41, month: 10, second: 1, std_offset: 3600, time_zone: "Europe/Copenhagen",
       utc_offset: 3600, year: 2014}
  """
  def now!("Etc/UTC"), do: now_utc()
  def now!(timezone) do
<<<<<<< HEAD
    {:ok, datetime} = now(timezone)
    datetime
=======
    {now_utc_secs, microsecond} = now_utc() |> gregorian_seconds_and_microsecond
    period_list = TimeZoneData.periods_for_time(timezone, now_utc_secs, :utc)
    period = hd period_list
    now_utc_secs + period.utc_off + period.std_off
    |>from_gregorian_seconds!(timezone, period.zone_abbr, period.utc_off, period.std_off, microsecond)
>>>>>>> 1d281217
  end

  @doc """
  Takes a timezone name and returns a DateTime with the current time in
  that timezone. The result is returned in a tuple tagged with :ok

      iex > Calendar.DateTime.now! "Europe/Copenhagen"
      {:ok, %DateTime{zone_abbr: "CEST", day: 15, hour: 4,
       minute: 41, month: 10, second: 1, std_offset: 3600, time_zone: "Europe/Copenhagen",
       utc_offset: 3600, year: 2014}}

      iex> Calendar.DateTime.now "Invalid/Narnia"
      :error
  """
  @spec now(String.t) :: {:ok, DateTime.t} | :error
  def now(timezone) do
    try do
      {now_utc_secs, microsecond} = now_utc |> gregorian_seconds_and_microsecond
      period_list = TimeZoneData.periods_for_time(timezone, now_utc_secs, :utc)
      period = hd period_list
      {:ok, now_utc_secs + period.utc_off + period.std_off
      |>from_gregorian_seconds!(timezone, period.zone_abbr, period.utc_off, period.std_off, microsecond) }
    rescue
      _ -> :error
    end
  end

  @doc """
  Like shift_zone without "!", but does not check that the time zone is valid
  and just returns a DateTime struct instead of a tuple with a tag.

  ## Example

      iex> from_erl!({{2014,10,2},{0,29,10}},"America/New_York") |> shift_zone!("Europe/Copenhagen")
      %DateTime{zone_abbr: "CEST", day: 2, hour: 6, minute: 29, month: 10, second: 10,
                        time_zone: "Europe/Copenhagen", utc_offset: 3600, std_offset: 3600, year: 2014}

  """
  def shift_zone!(%DateTime{time_zone: timezone} = date_time, timezone), do: date_time # when shifting to same zone, just return the same datetime unchanged
  # In case we are shifting a leap second, shift the second before and then
  # correct the second back to 60. This is to avoid problems with the erlang
  # gregorian second system (lack of) handling of leap seconds.
  def shift_zone!(%DateTime{second: 60} = date_time, timezone) do
    second_before = %DateTime{date_time | second: 59}
    |> shift_zone!(timezone)
    %DateTime{second_before | second: 60}
  end
  def shift_zone!(date_time, timezone) do
    date_time
    |> contained_date_time
    |> shift_to_utc
    |> shift_from_utc(timezone)
  end

  @doc """
  Takes a `DateTime` struct and an integer. Returns a `DateTime` struct in the future which is greater
  by the number of seconds found in the `seconds` argument. *NOTE:* `add/2` ignores leap seconds. The
  calculation is based on the (wrong) assumption that there are no leap seconds.

  ## Examples

      # Add 2 seconds
      iex> from_erl!({{2014,10,2},{0,29,10}}, "America/New_York", 123456) |> add(2)
      {:ok, %DateTime{zone_abbr: "EDT", day: 2, hour: 0, minute: 29, month: 10,
            second: 12, std_offset: 3600, time_zone: "America/New_York", microsecond: {123456, 6},
            utc_offset: -18000, year: 2014}}


      # Add 86400 seconds (one day)
      iex> from_erl!({{2014,10,2},{0,29,10}}, "America/New_York", 123456) |> add(86400)
      {:ok, %DateTime{zone_abbr: "EDT", day: 3, hour: 0, minute: 29, month: 10,
            second: 10, std_offset: 3600, time_zone: "America/New_York", microsecond: {123456, 6},
            utc_offset: -18000, year: 2014}}

      # Add 10 seconds just before DST "spring forward" so we go from 1:59:59 to 3:00:09
      iex> from_erl!({{2015,3,8},{1,59,59}}, "America/New_York", 123456) |> add(10)
      {:ok, %DateTime{zone_abbr: "EDT", day: 8, hour: 3, minute: 0, month: 3,
            second: 9, std_offset: 3600, time_zone: "America/New_York", microsecond: {123456, 6},
            utc_offset: -18000, year: 2015}}

      # If you add a negative number of seconds, the resulting datetime will effectively
      # be subtracted.
      iex> from_erl!({{2014,10,2},{0,0,0}}, "America/New_York", 123456) |> add(-200)
      {:ok, %DateTime{zone_abbr: "EDT", day: 1, hour: 23, minute: 56, month: 10, second: 40, std_offset: 3600, time_zone: "America/New_York", microsecond: {123456, 6}, utc_offset: -18000, year: 2014}}
  """
  def add(dt, seconds), do: advance(dt, seconds)

  @doc """
  Takes a DateTime and an integer. Returns the `date_time` advanced by the number
  of seconds found in the `seconds` argument.

  If `seconds` is negative, the time is moved back.

  NOTE: this ignores leap seconds. The calculation is based on the (wrong) assumption that
  there are no leap seconds.

  ## Examples

      # Add 2 seconds
      iex> from_erl!({{2014,10,2},{0,29,10}}, "America/New_York", {123456, 6}) |> add!(2)
      %DateTime{zone_abbr: "EDT", day: 2, hour: 0, minute: 29, month: 10, second: 12,
      std_offset: 3600, time_zone: "America/New_York", microsecond: {123456, 6}, utc_offset: -18000,
      year: 2014}

      # Add 86400 seconds (one day)
      iex> from_erl!({{2014,10,2},{0,29,10}}, "America/New_York", {123456, 6}) |> add!(86400)
      %DateTime{zone_abbr: "EDT", day: 3, hour: 0, minute: 29, month: 10, second: 10,
      std_offset: 3600, time_zone: "America/New_York", microsecond: {123456, 6}, utc_offset: -18000,
      year: 2014}

      # Add 10 seconds just before DST "spring forward" so we go from 1:59:59 to 3:00:09
      iex> from_erl!({{2015,3,8},{1,59,59}}, "America/New_York", {123456, 6}) |> add!(10)
      %DateTime{zone_abbr: "EDT", day: 8, hour: 3, minute: 0, month: 3, second: 9,
      std_offset: 3600, time_zone: "America/New_York", microsecond: {123456, 6}, utc_offset: -18000,
      year: 2015}

      # When add a negative integer, the seconds will effectively be subtracted and
      # the result will be a datetime earlier than the the first argument
      iex> from_erl!({{2014,10,2},{0,0,0}}, "America/New_York", {123456, 6}) |> add!(-200)
      %DateTime{zone_abbr: "EDT", day: 1, hour: 23, minute: 56, month: 10, second: 40, std_offset: 3600, time_zone: "America/New_York", microsecond: {123456, 6}, utc_offset: -18000, year: 2014}
  """
  def add!(dt, seconds), do: advance!(dt, seconds)


  @doc """
  Takes a `DateTime` struct and an integer. Subtracts the number of seconds found in the
  `seconds` argument.
  *NOTE:* `subtract/2` ignores leap seconds. The
  calculation is based on the (wrong) assumption that there are no leap seconds.

  See `TimeZoneData.leap_seconds/0` function for a list of past leap seconds.

  ## Examples

      # Go back 62 seconds
      iex> from_erl!({{2014,10,2},{0,0,0}}, "America/New_York", 123456) |> subtract(62)
      {:ok, %DateTime{zone_abbr: "EDT", day: 1, hour: 23, minute: 58, month: 10,
            second: 58, std_offset: 3600, time_zone: "America/New_York", microsecond: {123456, 6}, utc_offset: -18000,
            year: 2014}}

      # Go back too far so that year would be before 0
      iex> from_erl!({{2014,10,2},{0,0,0}}, "America/New_York", 123456) |> subtract(999999999999)
      {:error, :function_clause_error}

      # Using a negative amount of seconds with the subtract/2 means effectively adding the absolute amount of seconds
      iex> from_erl!({{2014,10,2},{0,0,0}}, "America/New_York", 123456) |> subtract!(-200)
      %DateTime{zone_abbr: "EDT", day: 2, hour: 0, minute: 3, month: 10, second: 20, std_offset: 3600, time_zone: "America/New_York", microsecond: {123456, 6}, utc_offset: -18000, year: 2014}
  """
  def subtract(dt, seconds), do: advance(dt, -1 * seconds)


  @doc """
  Takes a `DateTime` struct and an integer. Returns a `DateTime` struct in the past which is less
  by the number of seconds found in the `seconds` argument. *NOTE:* `subtract!/2` ignores leap seconds. The
  calculation is based on the (wrong) assumption that there are no leap seconds.

  See `Calendar.TimeZoneData.leap_seconds/0` function for a list of past leap seconds.

  ## Examples

      # Go back 62 seconds
      iex> from_erl!({{2014,10,2},{0,0,0}}, "America/New_York", {123456, 6}) |> subtract!(62)
      %DateTime{zone_abbr: "EDT", day: 1, hour: 23, minute: 58, month: 10, second: 58,
      std_offset: 3600, time_zone: "America/New_York", microsecond: {123456, 6}, utc_offset: -18000,
      year: 2014}

      # Go back too far so that year would be before 0
      iex> from_erl!({{2014,10,2},{0,0,0}}, "America/New_York", {123456, 6}) |> subtract!(999999999999)
      ** (MatchError) no match of right hand side value: {:error, :function_clause_error}

      # Using a negative amount of seconds with the subtract/2 means effectively adding the absolute amount of seconds
      iex> from_erl!({{2014,10,2},{0,0,0}}, "America/New_York", {123456, 6}) |> subtract!(-200)
      %DateTime{zone_abbr: "EDT", day: 2, hour: 0, minute: 3, month: 10, second: 20, std_offset: 3600, time_zone: "America/New_York", microsecond: {123456, 6}, utc_offset: -18000, year: 2014}
  """
  def subtract!(dt, seconds) , do: advance!(dt, -1 * seconds)

  @doc """
  Deprecated version of `add/2`
  """
  def advance(date_time, seconds) do
    date_time = date_time |> contained_date_time
    try do
      advanced = date_time
      |> shift_zone!("Etc/UTC")
      |> gregorian_seconds
      |> Kernel.+(seconds)
      |> from_gregorian_seconds!("Etc/UTC", "UTC", 0, 0, date_time.microsecond)
      |> shift_zone!(date_time.time_zone)
      {:ok, advanced}
    rescue
      FunctionClauseError ->
      {:error, :function_clause_error}
    end
  end

  @doc """
  Deprecated version of `add!/2`
  """
  def advance!(date_time, seconds) do
    {:ok, result} = advance(date_time, seconds)
    result
  end

  @doc """
  The difference between two DateTime structs. In seconds and microseconds.

  Leap seconds are ignored.

  Returns tuple with {:ok, seconds, microseconds, :before or :after or :same_time}

  If the first argument is later (e.g. greater) the second, the result will be positive.

  In case of a negative result the second element (seconds) will be negative. This is always
  the case if both of the arguments have the microseconds as 0. But if the difference
  is less than a second and the result is negative, then the microseconds will be negative.

  ## Examples

      # March 30th 2014 02:00:00 in Central Europe the time changed from
      # winter time to summer time. This means that clocks were set forward
      # and an hour skipped. So between 01:00 and 4:00 there were 2 hours
      # not 3. Two hours is 7200 seconds.
      iex> diff(from_erl!({{2014,3,30},{4,0,0}}, "Europe/Stockholm"), from_erl!({{2014,3,30},{1,0,0}}, "Europe/Stockholm"))
      {:ok, 7200, 0, :after}

      # The first DateTime is 40 seconds after the second DateTime
      iex> diff(from_erl!({{2014,10,2},{0,29,50}}, "Etc/UTC"), from_erl!({{2014,10,2},{0,29,10}}, "Etc/UTC"))
      {:ok, 40, 0, :after}

      # The first DateTime is 40 seconds before the second DateTime
      iex> diff(from_erl!({{2014,10,2},{0,29,10}}, "Etc/UTC"), from_erl!({{2014,10,2},{0,29,50}}, "Etc/UTC"))
      {:ok, -40, 0, :before}

      # The first DateTime is 30 microseconds after the second DateTime
      iex> diff(from_erl!({{2014,10,2},{0,29,0}}, "Etc/UTC", {31, 5}), from_erl!({{2014,10,2},{0,29,0}}, "Etc/UTC", {1, 6}))
      {:ok, 0, 30, :after}

      # The first DateTime is 2 microseconds after the second DateTime
      iex> diff(from_erl!({{2014,10,2},{0,29,0}}, "Etc/UTC", {0, 0}), from_erl!({{2014,10,2},{0,29,0}}, "Etc/UTC", {2, 6}))
      {:ok, 0, -2, :before}

      # The first DateTime is 9.999998 seconds after the second DateTime
      iex> diff(from_erl!({{2014,10,2},{0,29,10}}, "Etc/UTC", {0, 0}), from_erl!({{2014,10,2},{0,29,0}}, "Etc/UTC", {2,6}))
      {:ok, 9, 999998, :after}

      # The first DateTime is 9.999998 seconds before the second DateTime
      iex> diff(from_erl!({{2014,10,2},{0,29,0}}, "Etc/UTC", {2, 6}), from_erl!({{2014,10,2},{0,29,10}}, "Etc/UTC", {0, 0}))
      {:ok, -9, 999998, :before}

      iex> diff(from_erl!({{2014,10,2},{0,29,0}}, "Etc/UTC", {0, 0}), from_erl!({{2014,10,2},{0,29,10}}, "Etc/UTC", {2, 6}))
      {:ok, -10, 2, :before}

      iex> diff(from_erl!({{2014,10,2},{0,29,1}}, "Etc/UTC", {100, 6}), from_erl!({{2014,10,2},{0,29,0}}, "Etc/UTC", {200, 5}))
      {:ok, 0, 999900, :after}

      iex> diff(from_erl!({{2014,10,2},{0,29,0}}, "Etc/UTC", {10, 5}), from_erl!({{2014,10,2},{0,29,0}}, "Etc/UTC", {999999, 6}))
      {:ok, 0, -999989, :before}

      # 0:29:10.999999 and 0:29:11 should result in -1 microseconds
      iex> diff(from_erl!({{2014,10,2},{0,29,10}}, "Etc/UTC", {999999, 6}), from_erl!({{2014,10,2},{0,29,11}}, "Etc/UTC"))
      {:ok, 0, -1, :before}

      iex> diff(from_erl!({{2014,10,2},{0,29,11}}, "Etc/UTC"), from_erl!({{2014,10,2},{0,29,10}}, "Etc/UTC", {999999, 6}))
      {:ok, 0, 1, :after}
  """
  def diff(%DateTime{microsecond: {0, _}} = first_dt, %DateTime{microsecond: {0, _}} = second_dt) do
    first_utc = first_dt |> shift_to_utc |> gregorian_seconds
    second_utc = second_dt |> shift_to_utc |> gregorian_seconds
    sec_diff = first_utc - second_utc
    {:ok, sec_diff, 0, gt_lt_eq(sec_diff, 0)}
  end
  def diff(%DateTime{microsecond: {first_microsecond, _}} = first_dt, %DateTime{microsecond: {second_microsecond, _}} = second_dt) do
    {:ok, sec, 0, _} = diff(Map.put(first_dt, :microsecond, {0, 0}), Map.put(second_dt, :microsecond, {0, 0}))
    microsecond = first_microsecond - second_microsecond
    diff_sort_out_decimal {:ok, sec, microsecond}
  end
  def diff(first_cdt, second_cdt) do
    diff(contained_date_time(first_cdt), contained_date_time(second_cdt))
  end

  defp gt_lt_eq(0, 0), do: :same_time
  defp gt_lt_eq(sec, _) when sec < 0, do: :before
  defp gt_lt_eq(sec, _) when sec > 0, do: :after
  defp gt_lt_eq(0, microsecond) when microsecond > 0, do: :after
  defp gt_lt_eq(0, microsecond) when microsecond < 0, do: :before
  defp diff_sort_out_decimal({:ok, sec, microsecond}) when sec > 0 and microsecond < 0 do
    sec = sec - 1
    microsecond = 1_000_000 + microsecond
    {:ok, sec, microsecond, gt_lt_eq(sec, microsecond)}
  end
  defp diff_sort_out_decimal({:ok, sec, microsecond}) when sec == -1 and microsecond > 0 do
    sec = sec + 1
    microsecond = microsecond - 1_000_000
    {:ok, sec, microsecond, gt_lt_eq(sec, microsecond)}
  end
  defp diff_sort_out_decimal({:ok, sec, microsecond}) when sec < 0 and microsecond > 0 do
    sec = sec + 1
    microsecond = 1_000_000 - microsecond
    {:ok, sec, microsecond, gt_lt_eq(sec, microsecond)}
  end
  defp diff_sort_out_decimal({:ok, sec, microsecond}) when sec < 0 and microsecond < 0 do
    {:ok, sec, abs(microsecond), gt_lt_eq(sec, microsecond)}
  end
  defp diff_sort_out_decimal({:ok, sec, microsecond}) do
    {:ok, sec, microsecond, gt_lt_eq(sec, microsecond)}
  end

  @doc """
  Takes a two `DateTime`s and returns true if the first
  one is greater than the second. Otherwise false. Greater than
  means that it is later then the second datetime.

  ## Examples

      # The wall times of the two times are the same, but the one in Los Angeles
      # happens after the one in UTC because Los Angeles is behind UTC
      iex> from_erl!({{2014,1,1}, {11,11,11}}, "America/Los_Angeles") |> after?(from_erl!({{2014, 1, 1}, {11, 11, 11}}, "Etc/UTC"))
      true
      iex> from_erl!({{2014,1,1}, {10,10,10}}, "Etc/UTC") |> after?(from_erl!({{1999, 1, 1}, {11, 11, 11}}, "Etc/UTC"))
      true
      iex> from_erl!({{2014,1,1}, {10,10,10}}, "Etc/UTC") |> after?(from_erl!({{2020, 1, 1}, {11, 11, 11}}, "Etc/UTC"))
      false
      iex> from_erl!({{2014,1,1}, {10,10,10}}, "Etc/UTC") |> after?(from_erl!({{2014, 1, 1}, {10, 10, 10}}, "Etc/UTC"))
      false
  """
  def after?(dt1, dt2) do
    {_, _, _, comparison} = diff(dt1, dt2)
    comparison == :after
  end

  @doc """
  Takes a two `DateTime`s and returns true if the first
  one is less than the second. Otherwise false. Less than
  means that it is earlier then the second datetime.

  ## Examples

      iex> from_erl!({{2014,1,1}, {10,10,10}}, "Etc/UTC") |> before?(from_erl!({{1999, 1, 1}, {11, 11, 11}}, "Etc/UTC"))
      false
      iex> from_erl!({{2014,1,1}, {10,10,10}}, "Etc/UTC") |> before?(from_erl!({{2020, 1, 1}, {11, 11, 11}}, "Etc/UTC"))
      true
      iex> from_erl!({{2014,1,1}, {10,10,10}}, "Etc/UTC") |> before?(from_erl!({{2014, 1, 1}, {10, 10, 10}}, "Etc/UTC"))
      false
  """
  def before?(dt1, dt2) do
    {_, _, _, comparison} = diff(dt1, dt2)
    comparison == :before
  end
  @doc """
  Takes a two `DateTime`s and returns true if the first
  is at the same time as the second one.

  ## Examples

      iex> from_erl!({{2014,1,1}, {10,10,10}}, "Etc/UTC") |> same_time?(from_erl!({{2014, 1, 1}, {10, 10, 10}}, "Etc/UTC"))
      true
      # 10:00 in London is the same time as 11:00 in Copenhagen
      iex> from_erl!({{2014,1,1}, {10,10,10}}, "Europe/London") |> same_time?(from_erl!({{2014, 1, 1}, {11, 10, 10}}, "Europe/Copenhagen"))
      true
      iex> from_erl!({{2014,1,1}, {10,10,10}}, "America/Godthab") |> same_time?(from_erl!({{2014, 1, 1}, {10, 10, 10}}, "Etc/UTC"))
      false
      iex> from_erl!({{2014,1,1}, {10,10,10}}, "Etc/UTC") |> same_time?(from_erl!({{2020, 1, 1}, {11, 11, 11}}, "Etc/UTC"))
      false
      iex> from_erl!({{2014,1,1}, {10,10,10}}, "Europe/London") |> same_time?(from_erl!({{2014, 1, 1}, {10, 10, 10}}, "Etc/UTC"))
      true
  """
  def same_time?(dt1, dt2) do
    {_, _, _, comparison} = diff(dt1, dt2)
    comparison == :same_time
  end

  @doc """
  Takes a DateTime and the name of a new timezone.
  Returns a DateTime with the equivalent time in the new timezone.

  ## Examples

      iex> from_erl!({{2014,10,2},{0,29,10}}, "America/New_York",123456) |> shift_zone("Europe/Copenhagen")
      {:ok, %DateTime{zone_abbr: "CEST", day: 2, hour: 6, minute: 29, month: 10, second: 10, time_zone: "Europe/Copenhagen", utc_offset: 3600, std_offset: 3600, year: 2014, microsecond: {123456, 6}}}

      iex> {:ok, nyc} = from_erl {{2014,10,2},{0,29,10}},"America/New_York"; shift_zone(nyc, "Invalid timezone")
      {:invalid_time_zone, nil}
  """

  def shift_zone(date_time, timezone) do
    case TimeZoneData.zone_exists?(timezone) do
      true -> {:ok, shift_zone!(date_time, timezone)}
      false -> {:invalid_time_zone, nil}
    end
  end

  defp shift_to_utc(%DateTime{time_zone: "Etc/UTC"} = dt), do: dt
  defp shift_to_utc(%DateTime{} = date_time) do
    greg_secs = :calendar.datetime_to_gregorian_seconds(date_time|>to_erl)
    period_list = TimeZoneData.periods_for_time(date_time.time_zone, greg_secs, :wall)
    period = period_by_offset(period_list, date_time.utc_offset, date_time.std_offset)
    greg_secs-period.utc_off-period.std_off
    |>from_gregorian_seconds!("Etc/UTC", "UTC", 0, 0, date_time.microsecond)
  end
  defp shift_to_utc(date_time) do
    date_time |> contained_date_time |> shift_to_utc
  end

  # When we have a list of 2 periods, return the one where UTC offset
  # and standard offset matches. The is used for instance during ambigous
  # wall time in the fall when switching back from summer time to standard
  # time.
  # If there is just one period, just return the only period in the list
  defp period_by_offset(period_list, _utc_off, _std_off) when length(period_list) == 1 do
    hd(period_list)
  end
  defp period_by_offset(period_list, utc_off, std_off) do
    matching = period_list |> Enum.filter(&(&1.utc_off == utc_off && &1.std_off == std_off))
    hd(matching)
  end

  defp shift_from_utc(utc_date_time, to_timezone) do
    greg_secs = :calendar.datetime_to_gregorian_seconds(utc_date_time|>to_erl)
    period_list = TimeZoneData.periods_for_time(to_timezone, greg_secs, :utc)
    period = period_list|>hd
    greg_secs+period.utc_off+period.std_off
    |>from_gregorian_seconds!(to_timezone, period.zone_abbr, period.utc_off, period.std_off, utc_date_time.microsecond)
  end

  # Takes gregorian seconds and and optional timezone.
  # Returns a DateTime.

  # ## Examples
  #   iex> from_gregorian_seconds!(63578970620)
  #   %DateTime{date: 26, hour: 17, minute: 10, month: 9, second: 20, time_zone: nil, year: 2014}
  #   iex> from_gregorian_seconds!(63578970620, "America/Montevideo")
  #   %DateTime{date: 26, hour: 17, minute: 10, month: 9, second: 20, time_zone: "America/Montevideo", year: 2014}
  defp from_gregorian_seconds!(gregorian_seconds, timezone, abbr, utc_off, std_off, microsecond) do
    gregorian_seconds
    |>:calendar.gregorian_seconds_to_datetime
    |>from_erl!(timezone, abbr, utc_off, std_off, microsecond)
  end

  @doc """
  Takes an erlang style 3 touple timestamp with the form:
  {megasecs, secs, microsecs}

  This is the form returned by the Erlang function `:erlang.timestamp()`

  ## Examples

      iex> from_erlang_timestamp({1453, 854322, 799236})
      %DateTime{zone_abbr: "UTC", day: 27, hour: 0, minute: 25, month: 1, second: 22, std_offset: 0,
            time_zone: "Etc/UTC", microsecond: {799236, 6}, utc_offset: 0, year: 2016}
  """
  def from_erlang_timestamp({_, _, microsecond} = erlang_timestamp) do
    dt = erlang_timestamp |> :calendar.now_to_universal_time
    from_erl!(dt, "Etc/UTC" , {microsecond, 6})
  end

  @doc """
  Like from_erl/2 without "!", but returns the result directly without a tag.
  Will raise if date is ambiguous or invalid! Only use this if you are sure
  the date is valid. Otherwise use "from_erl" without the "!".

  Example:

      iex> from_erl!({{2014, 9, 26}, {17, 10, 20}}, "America/Montevideo")
      %DateTime{day: 26, hour: 17, minute: 10, month: 9, second: 20, year: 2014, time_zone: "America/Montevideo", zone_abbr: "UYT", utc_offset: -10800, std_offset: 0}
  """
  def from_erl!(date_time, time_zone, microsecond \\ {0, 0}) do
    {:ok, result} = from_erl(date_time, time_zone, microsecond)
    result
  end

  @doc """
  Takes an Erlang-style date-time tuple and additionally a timezone name.
  Returns a tuple with a tag and a DateTime struct.

  The tag can be :ok, :ambiguous or :error. :ok is for an unambigous time.
  :ambiguous is for a time that could have different UTC offsets and/or
  standard offsets. Usually when switching from summer to winter time.

  An erlang style date-time tuple has the following format:
  {{year, month, day}, {hour, minute, second}}

  ## Examples

    Normal, non-ambigous time

      iex> from_erl({{2014, 9, 26}, {17, 10, 20}}, "America/Montevideo")
      {:ok, %DateTime{day: 26, hour: 17, minute: 10, month: 9, second: 20,
                              year: 2014, time_zone: "America/Montevideo",
                              zone_abbr: "UYT",
                              utc_offset: -10800, std_offset: 0, microsecond: {0, 0}} }

    Switching from summer to wintertime in the fall means an ambigous time.

      iex> from_erl({{2014, 3, 9}, {1, 1, 1}}, "America/Montevideo")
      {:ambiguous, %Calendar.AmbiguousDateTime{possible_date_times:
        [%DateTime{day: 9, hour: 1, minute: 1, month: 3, second: 1,
                           year: 2014, time_zone: "America/Montevideo",
                           zone_abbr: "UYST", utc_offset: -10800, std_offset: 3600},
         %DateTime{day: 9, hour: 1, minute: 1, month: 3, second: 1,
                           year: 2014, time_zone: "America/Montevideo",
                           zone_abbr: "UYT", utc_offset: -10800, std_offset: 0},
        ]}
      }

      iex> from_erl({{2014, 9, 26}, {17, 10, 20}}, "Non-existing timezone")
      {:error, :timezone_not_found}

    The time between 2:00 and 3:00 in the following example does not exist
    because of the one hour gap caused by switching to DST.

      iex> from_erl({{2014, 3, 30}, {2, 20, 02}}, "Europe/Copenhagen")
      {:error, :invalid_datetime_for_timezone}

    Time with fractional seconds. This represents the time 17:10:20.987654321

      iex> from_erl({{2014, 9, 26}, {17, 10, 20}}, "America/Montevideo", {987654, 6})
      {:ok, %DateTime{day: 26, hour: 17, minute: 10, month: 9, second: 20,
                              year: 2014, time_zone: "America/Montevideo",
                              zone_abbr: "UYT",
                              utc_offset: -10800, std_offset: 0, microsecond: {987654, 6}} }

  """
  def from_erl(date_time, timezone, microsecond \\ {0, 0})
  def from_erl(date_time, timezone, microsecond) when is_integer(microsecond) do
    from_erl(date_time, timezone, {microsecond, 6})
  end
  def from_erl({date, {h, m, s, microsecond}}, timezone, _ignored_extra_microsecond) do
    date_time = {date, {h, m, s}}
    validity = validate_erl_datetime(date_time, timezone)
    from_erl_validity(date_time, timezone, validity, {microsecond, 6})
  end
  def from_erl(date_time, timezone, microsecond) do
    validity = validate_erl_datetime(date_time, timezone)
    from_erl_validity(date_time, timezone, validity, microsecond)
  end

  # Date, time and timezone. Date and time is valid.
  defp from_erl_validity({{year, month, day}, {hour, minute, second}}, "Etc/UTC", true, microsecond) do
    # "Fast track" version for UTC
    # In case of UTC, we already know the timezone exists and will not query any Tzdata
    {:ok, %DateTime{zone_abbr: "UTC", day: day, hour: hour, minute: minute, month: month, second: second, std_offset: 0, time_zone: "Etc/UTC", microsecond: microsecond, utc_offset: 0, year: year}}
  end
  defp from_erl_validity(datetime, timezone, true, microsecond) do
    # validate that timezone exists
    from_erl_timezone_validity(datetime, timezone, TimeZoneData.zone_exists?(timezone), microsecond)
  end
  defp from_erl_validity(_, _, false, _) do
    {:error, :invalid_datetime}
  end

  defp from_erl_timezone_validity(_, _, false, _), do: {:error, :timezone_not_found}
  defp from_erl_timezone_validity({date, time}, timezone, true, microsecond) do
    # get periods for time
    greg_secs = :calendar.datetime_to_gregorian_seconds({date, time})
    periods = TimeZoneData.periods_for_time(timezone, greg_secs, :wall)
    from_erl_periods({date, time}, timezone, periods, microsecond)
  end

  defp from_erl_periods(_, _, periods, _) when periods == [] do
    {:error, :invalid_datetime_for_timezone}
  end
  defp from_erl_periods({{year, month, day}, {hour, min, sec}}, timezone, periods, microsecond) when length(periods) == 1 do
    period = periods |> hd
    {:ok, %DateTime{year: year, month: month, day: day, hour: hour,
         minute: min, second: sec, time_zone: timezone, zone_abbr: period.zone_abbr,
         utc_offset: period.utc_off, std_offset: period.std_off, microsecond: microsecond } }
  end
  # When a time is ambigous (for instance switching from summer- to winter-time)
  defp from_erl_periods({{year, month, day}, {hour, min, sec}}, timezone, periods, microsecond) when length(periods) == 2 do
    possible_date_times =
    Enum.map(periods, fn period ->
           %DateTime{year: year, month: month, day: day, hour: hour,
           minute: min, second: sec, time_zone: timezone, zone_abbr: period.zone_abbr,
           utc_offset: period.utc_off, std_offset: period.std_off, microsecond: microsecond }
       end )
    # sort by abbreviation
    |> Enum.sort(fn dt1, dt2 -> dt1.zone_abbr <= dt2.zone_abbr end)

    {:ambiguous, %Calendar.AmbiguousDateTime{ possible_date_times: possible_date_times} }
  end

  defp from_erl!({{year, month, day}, {hour, min, sec}}, timezone, abbr, utc_off, std_off, microsecond) do
    %DateTime{year: year, month: month, day: day, hour: hour, minute: min, second: sec, time_zone: timezone, zone_abbr: abbr, utc_offset: utc_off, std_offset: std_off, microsecond: microsecond}
  end

  @doc """
  Like from_erl, but also takes an argument with the total UTC offset.
  (Total offset is standard offset + UTC offset)

  The result will be the same as from_erl, except if the datetime is ambiguous.
  When the datetime is ambiguous (for instance during change from DST to
  non-DST) the total_offset argument is use to try to disambiguise the result.
  If successful the matching result is returned tagged with `:ok`. If the
  `total_offset` argument does not match either, an error will be returned.

  ## Examples:

      iex> from_erl_total_off({{2014, 9, 26}, {17, 10, 20}}, "America/Montevideo", -10800, 2)
      {:ok, %DateTime{day: 26, hour: 17, minute: 10, month: 9, second: 20,
                              year: 2014, time_zone: "America/Montevideo",
                              zone_abbr: "UYT",
                              utc_offset: -10800, std_offset: 0, microsecond: {2, 6}} }

      iex> from_erl_total_off({{2014, 3, 9}, {1, 1, 1}}, "America/Montevideo", -7200, 2)
      {:ok, %DateTime{day: 9, hour: 1, minute: 1, month: 3, second: 1,
                    year: 2014, time_zone: "America/Montevideo", microsecond: {2, 6},
                           zone_abbr: "UYST", utc_offset: -10800, std_offset: 3600}
      }
  """
  def from_erl_total_off(erl_dt, timezone, total_off, microsecond\\{0,0}) do
    h_from_erl_total_off(from_erl(erl_dt, timezone, microsecond), total_off)
  end

  defp h_from_erl_total_off({:ok, result}, _total_off), do: {:ok, result}
  defp h_from_erl_total_off({:error, result}, _total_off), do: {:error, result}
  defp h_from_erl_total_off({:ambiguous, result}, total_off) do
    result |> Calendar.AmbiguousDateTime.disamb_total_off(total_off)
  end

  @doc """
  Like `from_erl_total_off/4` but takes a 7 element datetime tuple with
  microseconds instead of a "normal" erlang style tuple.

  ## Examples:

      iex> from_micro_erl_total_off({{2014, 3, 9}, {1, 1, 1, 2}}, "America/Montevideo", -7200)
      {:ok, %DateTime{day: 9, hour: 1, minute: 1, month: 3, second: 1,
                    year: 2014, time_zone: "America/Montevideo", microsecond: {2, 6},
                           zone_abbr: "UYST", utc_offset: -10800, std_offset: 3600}
      }
  """
  def from_micro_erl_total_off({{year, mon, day}, {hour, min, sec, microsecond}}, timezone, total_off) do
    from_erl_total_off({{year, mon, day}, {hour, min, sec}}, timezone, total_off, microsecond)
  end

  @doc """
  Takes a DateTime struct and returns an erlang style datetime tuple.

  ## Examples

      iex> from_erl!({{2014,10,15},{2,37,22}}, "Etc/UTC") |> Calendar.DateTime.to_erl
      {{2014, 10, 15}, {2, 37, 22}}
  """
  def to_erl(%DateTime{year: year, month: month, day: day, hour: hour, minute: min, second: second}) do
    {{year, month, day}, {hour, min, second}}
  end
  def to_erl(date_time) do
    date_time |> contained_date_time |> to_erl
  end

  @doc """
  Takes a DateTime struct and returns an Ecto style datetime tuple. This is
  like an erlang style tuple, but with microseconds added as an additional
  element in the time part of the tuple.

  ## Examples

      iex> from_erl!({{2014,10,15},{2,37,22}}, "Etc/UTC", {999999, 6}) |> Calendar.DateTime.to_micro_erl
      {{2014, 10, 15}, {2, 37, 22, 999999}}

      iex> from_erl!({{2014,10,15},{2,37,22}}, "Etc/UTC", {0, 0}) |> Calendar.DateTime.to_micro_erl
      {{2014, 10, 15}, {2, 37, 22, 0}}
  """
  def to_micro_erl(%DateTime{year: year, month: month, day: day, hour: hour, minute: min, second: sec, microsecond: {0, 0}}) do
    {{year, month, day}, {hour, min, sec, 0}}
  end
  def to_micro_erl(%DateTime{year: year, month: month, day: day, hour: hour, minute: min, second: sec, microsecond: {microsecond,_}}) do
    {{year, month, day}, {hour, min, sec, microsecond}}
  end
  def to_micro_erl(date_time) do
    date_time |> contained_date_time |> to_micro_erl
  end

  @doc """
  Takes a DateTime struct and returns a Date struct representing the date part
  of the provided DateTime.

      iex> from_erl!({{2014,10,15},{2,37,22}}, "UTC") |> Calendar.DateTime.to_date
      %Date{day: 15, month: 10, year: 2014}
  """
  def to_date(%DateTime{} = dt) do
    %Date{year: dt.year, month: dt.month, day: dt.day}
  end
  def to_date(dt), do: dt |> contained_date_time |> to_date

  @doc """
  Takes a DateTime struct and returns a Time struct representing the time part
  of the provided DateTime.

      iex> from_erl!({{2014,10,15},{2,37,22}}, "UTC") |> Calendar.DateTime.to_time
      %Time{microsecond: {0, 0}, hour: 2, minute: 37, second: 22}
  """
  def to_time(%DateTime{} = dt) do
    %Time{hour: dt.hour, minute: dt.minute, second: dt.second, microsecond: dt.microsecond}
  end
  def to_time(dt), do: dt |> contained_date_time |> to_time

  @doc """
  Returns a tuple with a Date struct and a Time struct.

      iex> from_erl!({{2014,10,15},{2,37,22}}, "UTC") |> Calendar.DateTime.to_date_and_time
      {%Date{day: 15, month: 10, year: 2014}, %Time{microsecond: {0, 0}, hour: 2, minute: 37, second: 22}}
  """
  def to_date_and_time(%DateTime{} = dt) do
    {to_date(dt), to_time(dt)}
  end
  def to_date_and_time(dt), do: dt |> contained_date_time |> to_date_and_time

  @doc """
  Takes an NaiveDateTime and a time zone identifier and returns a DateTime

      iex> Calendar.NaiveDateTime.from_erl!({{2014,10,15},{2,37,22}}) |> from_naive("Etc/UTC")
      {:ok, %DateTime{zone_abbr: "UTC", day: 15, microsecond: {0, 0}, hour: 2, minute: 37, month: 10, second: 22, std_offset: 0, time_zone: "Etc/UTC", utc_offset: 0, year: 2014}}
  """
  def from_naive(ndt, timezone) do
    ndt |> Calendar.NaiveDateTime.to_erl
    |> from_erl(timezone)
  end

  @doc """
  Takes a DateTime and returns a NaiveDateTime

      iex> Calendar.DateTime.from_erl!({{2014,10,15},{2,37,22}}, "UTC", 0.55) |> to_naive
      %NaiveDateTime{day: 15, microsecond: 0.55, hour: 2, minute: 37, month: 10, second: 22, year: 2014}
  """
  def to_naive(dt) do
    dt |> to_erl
    |> Calendar.NaiveDateTime.from_erl!(dt.microsecond)
  end

  @doc """
  Takes a DateTime and returns an integer of gregorian seconds starting with
  year 0. This is done via the Erlang calendar module.

  ## Examples

      iex> from_erl!({{2014,9,26},{17,10,20}}, "UTC") |> gregorian_seconds
      63578970620
  """
  def gregorian_seconds(date_time) do
    date_time = date_time |> contained_date_time
    :calendar.datetime_to_gregorian_seconds(date_time|>to_erl)
  end

  def gregorian_seconds_and_microsecond(date_time) do
    date_time = date_time |> contained_date_time
    microsecond = date_time.microsecond
    {gregorian_seconds(date_time), microsecond}
  end

  @doc """
  Create new DateTime struct based on a date and a time and a timezone string.

  ## Examples

      iex> from_date_and_time_and_zone({2016, 1, 8}, {14, 10, 55}, "Etc/UTC")
      {:ok, %DateTime{day: 8, microsecond: {0, 0}, hour: 14, minute: 10, month: 1, second: 55, year: 2016, zone_abbr: "UTC", time_zone: "Etc/UTC", utc_offset: 0, std_offset: 0}}
  """
  def from_date_and_time_and_zone(date_container, time_container, timezone) do
    contained_time = Calendar.ContainsTime.time_struct(time_container)
    from_erl({Calendar.Date.to_erl(date_container), Calendar.Time.to_erl(contained_time)}, timezone, contained_time.microsecond)
  end

  @doc """
  Like `from_date_and_time_and_zone`, but returns result untagged and
  raises in case of an error or ambiguous datetime.

  ## Examples

      iex> from_date_and_time_and_zone!({2016, 1, 8}, {14, 10, 55}, "Etc/UTC")
      %DateTime{day: 8, microsecond: {0, 0}, hour: 14, minute: 10, month: 1, second: 55, year: 2016, zone_abbr: "UTC", time_zone: "Etc/UTC", utc_offset: 0, std_offset: 0}
  """
  def from_date_and_time_and_zone!(date_container, time_container, timezone) do
    {:ok, result} = from_date_and_time_and_zone(date_container, time_container, timezone)
    result
  end

  defp contained_date_time(dt_container) do
    Calendar.ContainsDateTime.dt_struct(dt_container)
  end

  defp validate_erl_datetime({date, time}, timezone) do
    :calendar.valid_date(date) && valid_time_part_of_datetime(date, time, timezone)
  end
  # Validate time part of a datetime
  # The date and timezone part is only used for leap seconds
  defp valid_time_part_of_datetime(date, {h, m, 60}, "Etc/UTC") do
    TimeZoneData.leap_seconds_erl |> Enum.member?({date, {h, m, 60}})
  end
  defp valid_time_part_of_datetime(date, {h, m, 60}, timezone) do
    {tag, utc_datetime} = from_erl({date, {h, m, 59}}, timezone)
    case tag do
      :ok -> {date_utc, {h, m, s}} = utc_datetime
        |> shift_zone!("Etc/UTC")
        |> to_erl
        valid_time_part_of_datetime(date_utc, {h, m, s+1}, "Etc/UTC")
      _ -> false
    end
  end
  defp valid_time_part_of_datetime(_date, {h, m, s}, _timezone) do
    h>=0 and h<=23 and m>=0 and m<=59 and s>=0 and s<=60
  end
end

defimpl Calendar.ContainsDateTime, for: DateTime do
  def dt_struct(data), do: data
end
defimpl Calendar.ContainsDateTime, for: Calendar.DateTime do
  def dt_struct(%{calendar: Calendar.ISO}=data), do: %DateTime{day: data.day, month: data.month, year: data.year, hour: data.hour, minute: data.minute, second: data.second, microsecond: data.microsecond, zone_abbr: data.zone_abbr, time_zone: data.time_zone, utc_offset: data.utc_offset, std_offset: data.std_offset}
end<|MERGE_RESOLUTION|>--- conflicted
+++ resolved
@@ -44,16 +44,8 @@
   """
   def now!("Etc/UTC"), do: now_utc()
   def now!(timezone) do
-<<<<<<< HEAD
     {:ok, datetime} = now(timezone)
     datetime
-=======
-    {now_utc_secs, microsecond} = now_utc() |> gregorian_seconds_and_microsecond
-    period_list = TimeZoneData.periods_for_time(timezone, now_utc_secs, :utc)
-    period = hd period_list
-    now_utc_secs + period.utc_off + period.std_off
-    |>from_gregorian_seconds!(timezone, period.zone_abbr, period.utc_off, period.std_off, microsecond)
->>>>>>> 1d281217
   end
 
   @doc """
